--- conflicted
+++ resolved
@@ -135,7 +135,6 @@
 };
 
 /**
-<<<<<<< HEAD
  * Sets the gradient type for creating new gradients with b.gradient() to LINEAR or RADIAL. The default gradient type is LINEAR.
  *
  * @cat Color
@@ -153,10 +152,7 @@
 };
 
 /**
- * Creates a new RGB or CMYK color and adds the new color to the document, or gets a color by name from the document. The default color mode is RBG.
-=======
  * Creates a new RGB or CMYK color and adds the new color to the document, or gets a color by name from the document. The default color mode is RGB.
->>>>>>> 46af66fb
  *
  * @cat Color
  * @method color
