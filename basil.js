--- conflicted
+++ resolved
@@ -7286,94 +7286,6 @@
 /* global precision */
 
 /**
-<<<<<<< HEAD
- * @description TODO
- *
- * @cat Document
- * @subcat Transformation
- * @method transform
- * @param {PageItem} pItem The PageItem to transform.
- * @param {String} type The type of transformation.
- * @param {Number|Array} value The value(s) of the transformation.
- * @returns {Number} The current width.
- */
-pub.transform = function(pItem, type, value) {
-  println("CP0");
-  if(!pItem || !pItem.hasOwnProperty("geometricBounds") || !isString(type)) {
-    error("b.transform(), invalid parameters. Use: page item, type, value.");
-  }
-  println("CP1");
-
-  // TODO
-  // x, y, Position, Translation return
-  // make this work for different anchor points
-
-  var tm = app.transformationMatrices.add();
-  var bounds = pItem.geometricBounds;
-  var w = Math.abs(bounds[3] - bounds[1]);
-  var h = Math.abs(bounds[2] - bounds[0]);
-
-  if(type === "width") {
-    println("CPwidth");
-    if(isNumber(value)) {
-      tm = tm.scaleMatrix(value / w, 1);
-      pItem.transform(CoordinateSpaces.PASTEBOARD_COORDINATES, AnchorPoint.topLeftAnchor, tm);
-    } else {
-      return w;
-    }
-  } else if (type === "height") {
-    println("CPheight");
-
-    if(isNumber(value)) {
-      tm = tm.scaleMatrix(1, value / h);
-      pItem.transform(CoordinateSpaces.PASTEBOARD_COORDINATES, AnchorPoint.topLeftAnchor, tm);
-    } else {
-      return h;
-    }
-  } else if (type === "size") {
-    println("CPsize");
-    if(isArray(value)) {
-      tm = tm.scaleMatrix(value[0] / w, value[1] / h);
-      pItem.transform(CoordinateSpaces.PASTEBOARD_COORDINATES, AnchorPoint.topLeftAnchor, tm);
-    } else {
-      return {width: w, height: h};
-    }
-  } else if(type === "translate") {
-    println("CPtranslate");
-    if(isArray(value)) {
-      tm = tm.translateMatrix(value[0], value[1]);
-      pItem.transform(CoordinateSpaces.PASTEBOARD_COORDINATES, AnchorPoint.topLeftAnchor, tm);
-    }
-  } else if (type === "rotation") {
-    if(isNumber(value)) {
-      tm = tm.rotateMatrix(-pItem.rotationAngle - value);
-      pItem.transform(CoordinateSpaces.PASTEBOARD_COORDINATES, AnchorPoint.topLeftAnchor, tm);
-    } else {
-      return -pItem.rotationAngle;
-    }
-  } else if (type === "scale") {
-    if(isNumber(value)) {
-      tm = tm.scaleMatrix(value, value);
-      pItem.transform(CoordinateSpaces.PASTEBOARD_COORDINATES, AnchorPoint.topLeftAnchor, tm);
-    } else if(isArray(value)) {
-      tm = tm.scaleMatrix(value[0], value[1]);
-      pItem.transform(CoordinateSpaces.PASTEBOARD_COORDINATES, AnchorPoint.topLeftAnchor, tm);
-    }
-  } else if (type === "shear") {
-    if(isNumber(value)) {
-      tm = tm.shearMatrix(-pItem.shearAngle - value);
-      pItem.transform(CoordinateSpaces.PASTEBOARD_COORDINATES, AnchorPoint.topLeftAnchor, tm);
-    } else {
-      return -pItem.shearAngle;
-    }
-    // TODO figure out what to return with scale
-    // maybe the global "Adjust scaling percentage" option needs to be turned on in the beginning of the script
-  } else if (type === "position") {
-
-  }
-
-}
-=======
  * @description Sets the reference point for transformations using the <code>transform()</code> function. The reference point will be used for all following transformations, until it is changed again. By default, the reference point is set to the top left.
  * Arguments can be the basil constants <code>TOP_LEFT</code>, <code>TOP_CENTER</code>, <code>TOP_RIGHT</code>, <code>CENTER_LEFT</code>, <code>CENTER</code>, <code>CENTER_RIGHT</code>, <code>BOTTOM_LEFT</code>, <code>BOTTOM_CENTER</code> or <code>BOTTOM_RIGHT</code>. Alternatively the digits 1 through 9 (as they are arranged on a num pad) can be used to set the anchor point. Lastly the function can also use an InDesign anchor point enumerator to set the reference point.
  * If the function is used without any arguments the currently set reference point will be returned.
@@ -7423,7 +7335,94 @@
 
   return currRefPoint;
 };
->>>>>>> efdd4783
+
+/**
+ * @description TODO
+ *
+ * @cat Document
+ * @subcat Transformation
+ * @method transform
+ * @param {PageItem} pItem The PageItem to transform.
+ * @param {String} type The type of transformation.
+ * @param {Number|Array} value The value(s) of the transformation.
+ * @returns {Number} The current width.
+ */
+pub.transform = function(pItem, type, value) {
+  println("CP0");
+  if(!pItem || !pItem.hasOwnProperty("geometricBounds") || !isString(type)) {
+    error("b.transform(), invalid parameters. Use: page item, type, value.");
+  }
+  println("CP1");
+
+  // TODO
+  // x, y, Position, Translation return
+  // make this work for different anchor points
+
+  var tm = app.transformationMatrices.add();
+  var bounds = pItem.geometricBounds;
+  var w = Math.abs(bounds[3] - bounds[1]);
+  var h = Math.abs(bounds[2] - bounds[0]);
+
+  if(type === "width") {
+    println("CPwidth");
+    if(isNumber(value)) {
+      tm = tm.scaleMatrix(value / w, 1);
+      pItem.transform(CoordinateSpaces.PASTEBOARD_COORDINATES, AnchorPoint.topLeftAnchor, tm);
+    } else {
+      return w;
+    }
+  } else if (type === "height") {
+    println("CPheight");
+
+    if(isNumber(value)) {
+      tm = tm.scaleMatrix(1, value / h);
+      pItem.transform(CoordinateSpaces.PASTEBOARD_COORDINATES, AnchorPoint.topLeftAnchor, tm);
+    } else {
+      return h;
+    }
+  } else if (type === "size") {
+    println("CPsize");
+    if(isArray(value)) {
+      tm = tm.scaleMatrix(value[0] / w, value[1] / h);
+      pItem.transform(CoordinateSpaces.PASTEBOARD_COORDINATES, AnchorPoint.topLeftAnchor, tm);
+    } else {
+      return {width: w, height: h};
+    }
+  } else if(type === "translate") {
+    println("CPtranslate");
+    if(isArray(value)) {
+      tm = tm.translateMatrix(value[0], value[1]);
+      pItem.transform(CoordinateSpaces.PASTEBOARD_COORDINATES, AnchorPoint.topLeftAnchor, tm);
+    }
+  } else if (type === "rotation") {
+    if(isNumber(value)) {
+      tm = tm.rotateMatrix(-pItem.rotationAngle - value);
+      pItem.transform(CoordinateSpaces.PASTEBOARD_COORDINATES, AnchorPoint.topLeftAnchor, tm);
+    } else {
+      return -pItem.rotationAngle;
+    }
+  } else if (type === "scale") {
+    if(isNumber(value)) {
+      tm = tm.scaleMatrix(value, value);
+      pItem.transform(CoordinateSpaces.PASTEBOARD_COORDINATES, AnchorPoint.topLeftAnchor, tm);
+    } else if(isArray(value)) {
+      tm = tm.scaleMatrix(value[0], value[1]);
+      pItem.transform(CoordinateSpaces.PASTEBOARD_COORDINATES, AnchorPoint.topLeftAnchor, tm);
+    }
+  } else if (type === "shear") {
+    if(isNumber(value)) {
+      tm = tm.shearMatrix(-pItem.shearAngle - value);
+      pItem.transform(CoordinateSpaces.PASTEBOARD_COORDINATES, AnchorPoint.topLeftAnchor, tm);
+    } else {
+      return -pItem.shearAngle;
+    }
+    // TODO figure out what to return with scale
+    // maybe the global "Adjust scaling percentage" option needs to be turned on in the beginning of the script
+  } else if (type === "position") {
+
+  }
+
+}
 
 /**
  * @description Scales the given PageItem to the given width. If width is not given as argument the current width is returned.
