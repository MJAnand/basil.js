// all initialisations should go here
var init = function() {
  glob.b = pub;

  welcome();

  // -- init internal state vars --
  startTime = Date.now();
  currStrokeWeight = 1;
  currStrokeTint = 100;
  currFillTint = 100;
  currCanvasMode = pub.PAGE;
  currColorMode = pub.RGB;
  currGradientMode = pub.LINEAR;
};


// ----------------------------------------
// execution

/**
 * Run the sketch! Has to be called in every sketch a the very end of the code.
 * You may add performance setting options when calling b.go():<br /><br />
 *
 * b.go(b.MODEVISIBLE) or alternatively: b.go()<br />
 * b.go(b.MODESILENT) <br />
 * b.go(b.MODEHIDDEN)<br /><br />
 *
 * Currently there is no performance optimization in b.loop()<br />
 * @cat Environment
 * @method go
 * @param {MODESILENT|MODEHIDDEN|MODEVISIBLE} [modes] Optional: Switch performanceMode
 */
pub.go = function (mode) {

  var execTime;
  var userCancel = false;

  // ADD HERE saving of user's InDesign settings

  try {
    if (!mode) {
      mode = pub.DEFAULTMODE;
    }
    app.scriptPreferences.enableRedraw = (mode == pub.MODEVISIBLE || mode == pub.MODEHIDDEN);
    app.preflightOptions.preflightOff = true;

    currentDoc(mode);
    if (mode == pub.MODEHIDDEN || mode == pub.MODESILENT) {
      progressPanel = new Progress();
    }

    if (typeof glob.setup === "function") {
      runSetup();
    }

    if (typeof glob.draw === "function") {
      runDrawOnce();
    }
  } catch (e) {
    execTime = executionDuration();

    if(!e.userCancel) {
      println("[Cancelled after " + execTime + "]");
      alert(e);
    } else {
      println("[Cancelled by user after " + execTime + "]");
    }

  } finally {

    if(!execTime) {
      println("[Finished in " + executionDuration() + "]");
    }

    if(currDoc && !currDoc.windows.length) {
      currDoc.windows.add(); // open the hidden doc
    }
    closeHiddenDocs();
    if (progressPanel) {
      progressPanel.closePanel();
    }
    if (addToStoryCache) {
      addToStoryCache.close();
    }

    // ADD HERE resetting of user's InDesign settings

    app.scriptPreferences.enableRedraw = true;
    app.preflightOptions.preflightOff = false;
    exit(); // quit program execution
  }

};

/**
 * EXPERIMENTAL!
 *
 * Causes basil to continuously execute the code within draw() when InDesign is idle.
 * #targetengine "loop"; must be at the very top in the script file.
 * If noLoop() is called, the code in draw() stops executing.
 * It is essential to call noLoop() or execute the script lib/stop.jsx when the script is finished!
 * The framerate property determines how often draw() is called per second, e.g. a framerate of 20 will 20times call draw() per second.
 *
 * @cat Environment
 * @method loop
 * @param  {Number} framerate   The framerate per second, determines how often draw() is called per second.
 */
pub.loop = function(framerate) {
  // before running the loop we need to check if
  // the stop script exists
    // the Script looks for the lib folder next to itself
  var currentBasilFolderPath = File($.fileName).parent.fsName;
  var scriptPath = currentBasilFolderPath + "/lib/stop.jsx";
  if(File(scriptPath).exists !== true) {
    // the script is not there. lets create it
    var scriptContent = [
      "//@targetengine \"loop\"",
      "//@include \"../basil.js\";",
      "b.noLoop();",
      "if (typeof cleanUp === \"function\") {",
      "cleanUp();",
      "}",
      "cleanUp = null;"
    ];
    if(Folder(currentBasilFolderPath + "/lib").exists !== true) {
      // the lib folder also does not exist
      var res = Folder(currentBasilFolderPath + "/lib").create();
      if(res === false) {
        error("An error occurred while creating the \"/lib\" folder. Please report this issue");
        return;
      }else{
        // the folder is there
      }
      var libFolder = Folder(currentBasilFolderPath + "/lib");
      var stopScript = new File(libFolder.fsName + "/stop.jsx");
      stopScript.open("w", undef, undef);
    // set encoding and linefeeds
      stopScript.lineFeed = Folder.fs === "Macintosh" ? "Unix" : "Windows";
      stopScript.encoding = "UTF-8";
      stopScript.write(scriptContent.join("\n"));
      stopScript.close();
    }
  }else{
    // the script is there
    // awesome
  }
  var sleep = null;
  if (arguments.length === 0) sleep = Math.round(1000 / 25);
  else sleep = Math.round(1000 / framerate);

  if ($.engineName !== "loop") {
    error("b.loop(), Add #targetengine \"loop\"; at the very top of your script.");
  }

  currentDoc();
  runSetup();

  var idleTask = app.idleTasks.add({name: "basil_idle_task", sleep: sleep});
  idleTask.addEventListener(IdleEvent.ON_IDLE, function() {
    runDrawLoop();
  }, false);
  println("Run the script lib/stop.jsx to end the draw loop and clean up!");
//    println("loop()");
};

/**
 * EXPERIMENTAL!
 *
 * Stops basil from continuously executing the code within draw().
 *
 * @cat Environment
 * @method noLoop
 */
pub.noLoop = function() {
  var allIdleTasks = app.idleTasks;
  for (var i = app.idleTasks.length - 1; i >= 0; i--) {
    allIdleTasks[i].remove();
  }
  println("noLoop()");
};


// ----------------------------------------
// all private from here


var runSetup = function() {
  app.doScript(function() {
    if (typeof glob.setup === "function") {
      glob.setup();
    }
  }, ScriptLanguage.javascript, undef, UndoModes.ENTIRE_SCRIPT, pub.SCRIPTNAME);
};

var runDrawOnce = function() {
  app.doScript(function() {
    if (typeof glob.draw === "function") {
      glob.draw();
    }
  }, ScriptLanguage.javascript, undef, UndoModes.ENTIRE_SCRIPT, pub.SCRIPTNAME);
};

var runDrawLoop = function() {
  app.doScript(function() {
    if (typeof glob.draw === "function") {
      glob.draw();
    }
  }, ScriptLanguage.javascript, undef, UndoModes.ENTIRE_SCRIPT, pub.SCRIPTNAME);
};

var welcome = function() {
  clearConsole();
  println("Running "
      + pub.SCRIPTNAME
      + " using basil.js "
      + pub.VERSION
      + " ...");
};

var currentDoc = function (mode) {
  if (currDoc === null || !currDoc) {
    var stack = $.stack;
    if (!(stack.match(/go\(.*\)/) || stack.match(/loop\(.*\)/))) {
      warning("Do not initialize Variables with dependency to b outside the setup() or the draw() function. If you do so, basil will not be able to run in performance optimized Modes! If you really need them globally we recommend to only declare them gobally but initialize them in setup()! Current Stack is " + stack);
    }
    var doc = null;
    if (app.documents.length && app.windows.length) {
      doc = app.activeDocument;
      if (mode == b.MODEHIDDEN) {
        if (!doc.saved) {
          try {
            doc.save();
          } catch(e) {
            throw {userCancel: true};
          }
          warning("Document was unsaved and has now been saved to your hard drive in order to enter MODEHIDDEN.");
        }
        var docPath = doc.fullName;
        doc.close(); // Close the doc and reopen it without adding to the display list
        doc = app.open(File(docPath), false);
      }
    }
    else {
      // println("new doc");
      doc = app.documents.add(mode != b.MODEHIDDEN);
    }
    setCurrDoc(doc);
  }
  return currDoc;
};

var closeHiddenDocs = function () {
    // in Case we break the Script during execution in MODEHIDDEN we might have documents open that are not on the display list. Close them.
  for (var i = app.documents.length - 1; i >= 0; i -= 1) {
    var d = app.documents[i];
    if (!d.windows.length) {
      d.close(SaveOptions.NO);
    }
  }
};

var setCurrDoc = function(doc) {
  resetCurrDoc();
  currDoc = doc;
  // -- setup document --

  currDoc.viewPreferences.rulerOrigin = RulerOrigin.PAGE_ORIGIN;
//  currDoc.viewPreferences.horizontalMeasurementUnits = MeasurementUnits.millimeters;
//  currDoc.viewPreferences.verticalMeasurementUnits = MeasurementUnits.millimeters;

  currFont = currDoc.textDefaults.appliedFont;
  currFontSize = currDoc.textDefaults.pointSize;
  currAlign = currDoc.textDefaults.justification;
  currLeading = currDoc.textDefaults.leading;
  currKerning = 0;
  currTracking = currDoc.textDefaults.tracking;
  pub.units(pub.PT);

  updatePublicPageSizeVars();
};

var progressPanel = null;

var Progress = function () {
  this.init = function () {
    this.panel = Window.find("window", "processing...");
    if (this.panel === null) {
      this.panel = new Window("window", "processing...");
      var logo = (Folder.fs == "Macintosh") ? new File("~/Documents/basiljs/bundle/lib/basil.png") : new File("%USERPROFILE%Documents/basiljs/bundle/lib/basil.png");
      if (logo.exists) {
        this.panel.add("image", undefined, logo);
      }
      this.panel.statusbar = this.panel.add("edittext", [0, 0, 400, 300], "", {multiline: true, scrolling: false, readonly: true});
    }
    this.panel.statusbar.text = "Using basil.js " + pub.VERSION + " ... \nEntering background render mode ...";
    this.panel.show();
  };
  this.closePanel = function () {
    if (this.panel) {
      this.panel.hide();
      this.panel.close();
    }
  };
  this.writeMessage = function (msg) {
    if (Folder.fs == "Macintosh") { // Indesign Bug on Mac: Need to set app.scriptPreferences.enableRedraw = true to redraw window....
      var rd = app.scriptPreferences.enableRedraw;
      app.scriptPreferences.enableRedraw = true;
    }
    var lines = this.panel.statusbar.text.split(/\n/);
    if (lines.length > 17)
      lines.shift();
    lines.push(msg);
    this.panel.statusbar.text = lines.join("\n");
    this.panel.layout.layout();
    if (Folder.fs == "Macintosh") {
      app.scriptPreferences.enableRedraw = rd;
    }
  };
  this.init();
};

var resetCurrDoc = function() {
  // resets doc and doc specific vars
  currDoc = null;
  currPage = null;
  currLayer = null;
  currFillColor = "Black";
  noneSwatchColor = "None";
  currStrokeColor = "Black";
  currRectMode = pub.CORNER;
  currEllipseMode = pub.CENTER;
  currYAlign = VerticalJustification.TOP_ALIGN;
  currFont = null;
  currImageMode = pub.CORNER;

  pub.resetMatrix();
};

var currentLayer = function() {
  if (currLayer === null || !currLayer) {
    currentDoc();
    if (currDoc.windows.length) {
      currLayer = app.activeDocument.activeLayer;
    } else {
      currLayer = currDoc.layers[0];
    }
  }
  return currLayer;
};

var currentPage = function() {
  if (currPage === null || !currPage) {
    currentDoc();
    if (currDoc.windows.length) {
      currPage = app.activeWindow.activePage;
    } else {
      currPage = currDoc.pages[0];
    }
  }
  return currPage;
};

var updatePublicPageSizeVars = function () {
  var pageBounds = currentPage().bounds; // [y1, x1, y2, x2]
  var facingPages = currDoc.documentPreferences.facingPages;
  var singlePageMode = false;

  var widthOffset = heightOffset = 0;

  switch(pub.canvasMode()) {

    case pub.PAGE:
      widthOffset = 0;
      heightOffset = 0;
      b.resetMatrix();
      singlePageMode = true;
      break;

    case pub.MARGIN:
      widthOffset = -currentPage().marginPreferences.left - currentPage().marginPreferences.right;
      heightOffset = -currentPage().marginPreferences.top - currentPage().marginPreferences.bottom;
      b.resetMatrix();
      b.translate(currentPage().marginPreferences.left, currentPage().marginPreferences.top);
      singlePageMode = true;
      break;

    case pub.BLEED:
      widthOffset = b.doc().documentPreferences.documentBleedInsideOrLeftOffset + b.doc().documentPreferences.documentBleedOutsideOrRightOffset;
      if(facingPages) {
        widthOffset = b.doc().documentPreferences.documentBleedInsideOrLeftOffset;
      }
      heightOffset = b.doc().documentPreferences.documentBleedBottomOffset + b.doc().documentPreferences.documentBleedTopOffset;
      b.resetMatrix();
      b.translate(-b.doc().documentPreferences.documentBleedInsideOrLeftOffset, -b.doc().documentPreferences.documentBleedTopOffset);

      if(facingPages && currentPage().side === PageSideOptions.RIGHT_HAND) {
        b.resetMatrix();
        b.translate(0, -b.doc().documentPreferences.documentBleedTopOffset);
      }
      singlePageMode = true;
      break;

    case pub.FACING_PAGES:
      widthOffset = 0;
      heightOffset = 0;
      b.resetMatrix();

      var w = pageBounds[3] - pageBounds[1] + widthOffset;
      var h = pageBounds[2] - pageBounds[0] + heightOffset;

      pub.width = w * 2;

      if(currentPage().name === "1") {
        pub.width = w;
      } else if (currentPage().side === PageSideOptions.RIGHT_HAND) {
        pub.translate(-w, 0);
      }


      pub.height = h;
      break;

    case pub.FACING_BLEEDS:
      widthOffset = b.doc().documentPreferences.documentBleedInsideOrLeftOffset + b.doc().documentPreferences.documentBleedOutsideOrRightOffset;
      heightOffset = b.doc().documentPreferences.documentBleedBottomOffset + b.doc().documentPreferences.documentBleedTopOffset;
      b.resetMatrix();
      b.translate(-b.doc().documentPreferences.documentBleedInsideOrLeftOffset, -b.doc().documentPreferences.documentBleedTopOffset);

      var w = pageBounds[3] - pageBounds[1] + widthOffset / 2;
      var h = pageBounds[2] - pageBounds[0] + heightOffset;

      pub.width = w * 2;
      pub.height = h;

      if(currentPage().side === PageSideOptions.RIGHT_HAND) {
        pub.translate(-w + widthOffset / 2, 0);
      }

      break;

    case pub.FACING_MARGINS:
      widthOffset = currentPage().marginPreferences.left + currentPage().marginPreferences.right;
      heightOffset = currentPage().marginPreferences.top + currentPage().marginPreferences.bottom;
      b.resetMatrix();
      b.translate(currentPage().marginPreferences.left, currentPage().marginPreferences.top);

      var w = pageBounds[3] - pageBounds[1] - widthOffset / 2;
      var h = pageBounds[2] - pageBounds[0] - heightOffset;

      pub.width = w * 2;
      pub.height = h;

      if(currentPage().side === PageSideOptions.RIGHT_HAND) {
        pub.translate(-w - widthOffset / 2, 0);
      }

      return; // early exit

    default:
      b.error("b.canvasMode(), basil.js canvasMode seems to be messed up, please use one of the following modes: b.PAGE, b.MARGIN, b.BLEED, b.FACING_PAGES, b.FACING_MARGINS, b.FACING_BLEEDS");
      break;
  }

  if(singlePageMode) {
    var w = pageBounds[3] - pageBounds[1] + widthOffset;
    var h = pageBounds[2] - pageBounds[0] + heightOffset;

    pub.width = w;
    pub.height = h;
  }
};


// internal helper to get a style by name, wether it is nested in a stlye group or not
var findInStylesByName = function(allStylesCollection, name) {
  for (var i = 0; i < allStylesCollection.length; i++) {
    if (allStylesCollection[i].name === name) {
      return allStylesCollection[i];
    }
  }
  return null;
};

var checkNull = pub.checkNull = function (obj) {

  if(obj === null || typeof obj === undefined) error("Received null object.");
};

var isNull = checkNull; // legacy

<<<<<<< HEAD
var executionDuration = function() {
  var duration = pub.millis();
  return duration < 1000 ? duration + "ms" : (duration / 1000).toPrecision(3) + "s";
=======
var isEnum = function(base, value) {
  var props = base.reflect.properties;
  for (var i = 0; i < props.length; i++) {
    if (base[props[i].name] == value) return true;
  }
  return false;
>>>>>>> 3a5f1467
}

var error = pub.error = function(msg) {
  println(ERROR_PREFIX + msg);
  throw new Error(ERROR_PREFIX + msg);
};

var warning = pub.warning = function(msg) {
  println(WARNING_PREFIX + msg);
};

var clearConsole = function() {
  var bt = new BridgeTalk();
  bt.target = "estoolkit";
  bt.body = "app.clc()"; // works just with cs6
  bt.onError = function(errObj) {};
  bt.onResult = function(resObj) {};
  bt.send();
};<|MERGE_RESOLUTION|>--- conflicted
+++ resolved
@@ -489,18 +489,17 @@
 
 var isNull = checkNull; // legacy
 
-<<<<<<< HEAD
-var executionDuration = function() {
-  var duration = pub.millis();
-  return duration < 1000 ? duration + "ms" : (duration / 1000).toPrecision(3) + "s";
-=======
 var isEnum = function(base, value) {
   var props = base.reflect.properties;
   for (var i = 0; i < props.length; i++) {
     if (base[props[i].name] == value) return true;
   }
   return false;
->>>>>>> 3a5f1467
+}
+
+var executionDuration = function() {
+  var duration = pub.millis();
+  return duration < 1000 ? duration + "ms" : (duration / 1000).toPrecision(3) + "s";
 }
 
 var error = pub.error = function(msg) {
