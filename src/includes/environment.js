// ----------------------------------------
// Environment

/**
 * Sets or possibly creates the current document and returns it.
 * If the param doc is not given the current document gets set to the active document
 * in the application. If no document at all is open, a new document gets created.
 *
 * @cat Document
 * @method doc
 * @param  {Document} [doc] The document to set the current document to.
 * @return {Document} The current document instance.
 */
pub.doc = function(doc) {
  if (doc instanceof Document) {
    setCurrDoc(doc);
  }
  return currentDoc();
};

/**
 * Sets the size of the current document, if arguments are given.
 * If only one argument is given, both the width and the height are set to this value.
 * Alternatively, a string can be given as the first argument to apply an existing page size preset ("A4", "Letter" etc.).
 * In this case, either b.PORTRAIT or b.LANDSCAPE can be used as a second argument to determine the orientation of the page.
 * If no argument is given, an object containing the current document's width and height is returned.
 *
 * @cat Document
 * @method size
 * @param  {Number|String} [widthOrPageSize] The desired width of the current document or the name of a page size preset.
 * @param  {Number|String} [heightOrOrientation] The desired height of the current document. If not provided the width will be used as the height. If the first argument is a page size preset, the second argument can be used to set the orientation.
 * @return {Object} Object containing the current <code>width</code> and <code>height</code> of the document.
 *
 * @example <caption>Sets the document size to 70 x 100 units</caption>
 * b.size(70, 100);
 *
 * @example <caption>Sets the document size to 70 x 70</caption>
 * b.size(70);
 *
 * @example <caption>Sets the document size to A4, keeps the current orientation in place</caption>
 * b.size("A4");
 *
 * @example <caption>Sets the document size to A4, set the orientation to landscape</caption>
 * b.size("A4", b.LANDSCAPE);
 */
pub.size = function(widthOrPageSize, heightOrOrientation) {
  if(app.documents.length === 0) {
    // there are no documents
    warning("b.size()", "You have no open document.");
    return;
  }
  if (arguments.length === 0) {
    // no arguments given
    // return the current values
    return {width: pub.width, height: pub.height};
  }

  var doc = currentDoc();

  if(typeof widthOrPageSize === "string") {

    try {
      doc.documentPreferences.pageSize = widthOrPageSize;
    } catch (e) {
      b.error("b.size(), could not find a page size preset named \"" + widthOrPageSize + "\".");
    }
    if(heightOrOrientation === b.PORTRAIT || heightOrOrientation === b.LANDSCAPE) {
      doc.documentPreferences.pageOrientation = heightOrOrientation;
    }
    pub.height = doc.documentPreferences.pageHeight;
    pub.width = doc.documentPreferences.pageWidth;
    return {width: pub.width, height: pub.height};
  } else if(arguments.length === 1) {
    // only one argument set the first to the secound
    heightOrOrientation = widthOrPageSize;
  }
  // set the document's pageHeight and pageWidth
  doc.properties = {
    documentPreferences: {
      pageHeight: heightOrOrientation,
      pageWidth: widthOrPageSize
    }
  };
  // set height and width
  pub.height = heightOrOrientation;
  pub.width = widthOrPageSize;

  return {width: pub.width, height: pub.height};

};

/**
 * Closes the current document.
 *
 * @cat Document
 * @method close
 * @param  {Object|Boolean} [saveOptions] The Indesign SaveOptions constant or either true for triggering saving before closing or false for closing without saving.
 * @param  {File} [file] The indesign file instance to save the document to.
 */
pub.close = function(saveOptions, file) {
  var doc = currentDoc();
  if (doc) {
    if(typeof saveOptions === "boolean" && saveOptions === false) {
      saveOptions = SaveOptions.no;
    }
    if(typeof saveOptions === "boolean" && saveOptions === true) {
      saveOptions = SaveOptions.yes;
    }
    doc.close(saveOptions, file);
    resetCurrDoc();
  }
};

/**
 * @description Reverts the document to its last saved state. If the current document is not saved yet, this function will close the document without saving it and reopen a fresh document so as to "revert" the unsaved document. This function is helpful during development stage to start from a new or default document each time the script is run.
 *
 * @cat Document
 * @method revert
 * @return {Document} The reverted document.
 */
pub.revert = function() {

  if(currDoc.saved && currDoc.modified) {
    var currFile = currDoc.fullName;
    currDoc.close(SaveOptions.NO);
    app.open(File(currFile));
    resetCurrDoc();
  } else if(!currDoc.saved) {
    currDoc.close(SaveOptions.NO);
    resetCurrDoc();
    app.documents.add();
    currentDoc();
  }

  return currDoc;
};

/**
 * Use this to set the dimensions of the canvas. Choose between b.PAGE (default), b.MARGIN, b.BLEED resp. b.FACING_PAGES, b.FACING_MARGINS and b.FACING_BLEEDS for book setups with facing page. Please note: Setups with more than two facing pages are not yet supported.
 * Please note that you will loose your current MatrixTransformation. You should set the canvasMode before you attempt to use b.translate(), b.rotate() and b.scale();
 * @cat Document
 * @subcat Page
 * @method canvasMode
 * @param  {String} mode The canvas mode to set.
 * @return {String} The current canvas mode.
 */
pub.canvasMode = function (m) {
  if(arguments.length === 0) {
    return currCanvasMode;
  } else if (typeof m === "string") {
    if ((m === b.FACING_PAGES || m === b.FACING_MARGINS || m === b.FACING_BLEEDS) && !b.doc().documentPreferences.facingPages) {
      b.error("b.canvasMode(), cannot set a facing pages mode to a single page document");
    }
    currCanvasMode = m;
    updatePublicPageSizeVars();
    return currCanvasMode;
  } else {
    error("b.canvasMode(), there is a problem setting the canvasMode. Please check the reference for details.");
  }
};


/**
 * Returns the current horizontal and vertical pasteboard margins and sets them if both arguements are given.
 *
 * @cat Document
 * @subcat Page
 * @method pasteboard
 * @param  {Number} h The desired horizontal pasteboard margin.
 * @param  {Number} v The desired vertical pasteboard margin.
 * @return {Array} The current horizontal, vertical pasteboard margins.
 */
pub.pasteboard = function (h, v) {
  if(arguments.length == 0) {
    return currDoc.pasteboardPreferences.pasteboardMargins;
  } else if(arguments.length == 1) {
    error("b.pasteboard() requires both a horizontal and vertical value. Please check the reference for details.");
  }else if (typeof h === "number" && typeof v === "number") {
    currDoc.pasteboardPreferences.pasteboardMargins = [h, v];
    return currDoc.pasteboardPreferences.pasteboardMargins;
  }else {
    error("b.pasteboard(), there is a problem setting the pasteboard. Please check the reference for details.");
  }
};

/**
 * Returns the current page and sets it if argument page is given. Numbering starts with 1.
 *
 * @cat Document
 * @subcat Page
 * @method page
 * @param  {Page|Number|PageItem} [page] The page object or page number to set the current page to. If you pass a PageItem the current page will be set to it's containing page.
 * @return {Page} The current page instance.
 */
pub.page = function(page) {
  if (page instanceof Page) {
    currPage = page;
  } else if (typeof page !== "undefined" && page.hasOwnProperty("parentPage")) {
    currPage = page.parentPage; // page is actually a PageItem
  } else if (typeof page === "number") {
    if(page < 1) {
      p = 0;
    } else {
      p = page - 1;
    }
    var tempPage = currentDoc().pages[p];
    try {
      tempPage.id;
    } catch (e) {
      error("b.page(), " + page + " does not exist.");
    }
    currPage = tempPage;
  } else if (typeof page !== "undefined") {
    error("b.page(), bad type for b.page().");
  }
  updatePublicPageSizeVars();
  if (currDoc.windows.length) {
    app.activeWindow.activePage = currPage;
  } // focus in GUI if not in MODEHIDDEN
  return currentPage();
};

/**
 * Adds a new page to the document. Set the optional location parameter to either b.AT_END (default), b.AT_BEGINNING, b.AFTER or b.BEFORE. b.AFTER and b.BEFORE will use the current page as insertion point.
 *
 * @cat Document
 * @subcat Page
 * @method addPage
 * @param  {String} [location] The location placement mode.
 * @return {Page} The new page.
 */
pub.addPage = function(location) {

  checkNull(location);

  if(arguments.length === 0) {
    location = b.AT_END;
  } // default

  var nP;
  try {

    switch (location) {

      case b.AT_END:
        nP = currentDoc().pages.add(location);
        break;

      case b.AT_BEGINNING:
        nP = currentDoc().pages.add(location);
        break;

      case b.AFTER:
        nP = currentDoc().pages.add(location, pub.page());
        break;

      case b.BEFORE:
        nP = currentDoc().pages.add(location, pub.page());
        break;

      default:
        throw new Error();
        break;
    }

    pub.page(nP);
    return nP;

  } catch (e) {
    error("b.addPage(), invalid location argument passed to addPage()");
  }
};


/**
 * Removes a page from the current document. This will either be the current Page if the parameter page is left empty, or the given Page object or page number.
 *
 * @cat Document
 * @subcat Page
 * @method removePage
 * @param  {Page|Number} [page] The page to be removed as Page object or page number.
 */
pub.removePage = function (page) {
  checkNull(page);
  if(typeof page === "number" || arguments.length === 0 || page instanceof Page) {
    var p = pub.page(page);
    p.remove();
    currPage = null; // reset!
    currentPage();
  } else {
    error("b.removePage(), invalid call. Wrong parameter!");
  }
};

/**
 * Returns the current page number of either the current page or the given Page object.
 *
 * @cat Document
 * @subcat Page
 * @method pageNumber
 * @param  {Page} [pageObj] The page you want to know the number of.
 * @return {Number} The page number within the document.
 */
pub.pageNumber = function (pageObj) {
  checkNull(pageObj);
  if (typeof pageObj === "number") {
    error("b.pageNumber(), cannot be called with a Number argument.");
  }
  if (pageObj instanceof Page) {
    return parseInt(pageObj.name); // current number of given page
  }
  return parseInt(pub.page().name); // number of current page
};

/**
 * Set the next page of the document to be the active one. Returns new active page.
 *
 * @cat Document
 * @subcat Page
 * @method nextPage
 * @return {Page} The active page.
 */
pub.nextPage = function () {
  var p = pub.doc().pages.nextItem(currentPage());
  return pub.page(p);
};


/**
 * Set the previous page of the document to be the active one. Returns new active page.
 *
 * @cat Document
 * @subcat Page
 * @method previousPage
 * @return {Page} The active page.
 */
pub.previousPage = function () {
  var p = pub.doc().pages.previousItem(currentPage());
  return pub.page(p);
};


/**
 * Returns the number of all pages in the current document. If a number is given as an argument,
 * it will set the document's page count to the given number by either adding pages or removing
 * pages until the number is reached. If pages are added, the master page of the document's last
 * page will be applied to the new pages.
 *
 * @cat Document
 * @subcat Page
 * @method pageCount
 * @param  {Number} [pageCount] New page count of the document (integer between 1 and 9999).
 * @return {Number} The amount of pages.
 */
pub.pageCount = function(pageCount) {
  if(arguments.length) {
    if(pub.isInteger(pageCount) && pageCount > 0 && pageCount < 10000) {
      currentDoc().documentPreferences.pagesPerDocument = pageCount;
    } else {
      error("b.pageCount(), wrong arguments! Use an integer between 1 and 9999 to set page count.");
    }
  }
  return currentDoc().pages.count();
};


/**
 * The number of all stories in the current document.
 *
 * @cat Document
 * @subcat Story
 * @method storyCount
 * @return {Number} count The amount of stories.
 */
pub.storyCount = function() {
  return currentDoc().stories.count();
};

/**
 * Adds a page item or a string to an existing story. You can control the position of the insert via the last parameter. It accepts either an InsertionPoint or one the following constants: b.AT_BEGINNING and b.AT_END.
 *
 * @cat Document
 * @subcat Story
 * @method addToStory
 * @param {Story} story The story.
 * @param {PageItem|String} itemOrString The itemOrString either a PageItem, a String or one the following constants: b.AT_BEGINNING and b.AT_END.
 * @param {InsertionPoint|String} insertionPointOrMode InsertionPoint or one the following constants: b.AT_BEGINNING and b.AT_END.
 */
pub.addToStory = function(story, itemOrString, insertionPointorMode) {

  checkNull(story);
  checkNull(itemOrString);

  // init
  var libFileName = "addToStoryLib.indl";

  var libFile = new File(Folder.temp + "/" + libFileName);
  addToStoryCache = app.libraries.itemByName(libFileName);
  // if and a cache is existing from previous executions, remove it
  if (addToStoryCache.isValid) {
    addToStoryCache.close();
    libFile.remove();
  }
  // create an indesign library for caching the page items
  addToStoryCache = app.libraries.add(libFile);

  // self-overwrite, see self-defining-functions pattern
  pub.addToStory = function(story, itemOrString, insertionPointorMode) {
    if (story instanceof Story && arguments.length >= 2) {
      // add string
      if (isString(itemOrString)) {
        if (insertionPointorMode instanceof InsertionPoint) {
          insertionPointorMode.contents = itemOrString;
        } else if (insertionPointorMode === pub.AT_BEGINNING) {
          story.insertionPoints.firstItem().contents = itemOrString;
        } else {
          story.insertionPoints.lastItem().contents = itemOrString;
        }
      }
      // add other stuff
      else {
        // store the item as first asset in cache
        addToStoryCache.store(itemOrString);

        var insertionPoint = null;
        if (insertionPointorMode instanceof InsertionPoint) {
          insertionPoint = insertionPointorMode;
        } else if (insertionPointorMode === pub.AT_BEGINNING) {
          insertionPoint = story.insertionPoints.firstItem();
        } else {
          insertionPoint = story.insertionPoints.lastItem();
        }

        // place & remove from cache
        addToStoryCache.assets.firstItem().placeAsset(insertionPoint);
        addToStoryCache.assets.firstItem().remove();
      }
    } else {
      error("b.addToStory(), wrong arguments! Please use: b.addToStory(story, itemOrString, insertionPointorMode). Parameter insertionPointorMode is optional.");
    }
  };
};


/**
 * Returns the current layer if no argument is given. Sets active layer if layer object or name of existing layer is given. Newly creates layer and sets it to active if new name is given.
 *
 * @cat Document
 * @subcat Page
 * @method layer
 * @param  {Layer|String} [layer] The layer or layer name to set the current layer to.
 * @return {Layer} The current layer instance.
 */
pub.layer = function(layer) {
  checkNull(layer);
  if (layer instanceof Layer) {
    currLayer = layer;
    currentDoc().activeLayer = currLayer;
  } else if (typeof layer === "string") {
    var layers = currentDoc().layers;
    currLayer = layers.item(layer);
    if (!currLayer.isValid) {
      currLayer = layers.add({name: layer});
    } else {
      currentDoc().activeLayer = currLayer;
    }
  } else if (arguments.length > 0) {
    error("b.layer(), wrong arguments. Use layer object or string instead.");
  }
  return currentLayer();
};


/**
<<<<<<< HEAD
 * Arranges a page item or a layer before or behind other page items or layers. If using the constants <code>b.FORWARD</code> or <code>b.BACKWARD</code> the object is sent forward or back one step. The constants <code>b.FRONT</code> or <code>b.BACK</code> send the object to the very front or very back. Using <code>b.FRONT</code> or <code>b.BACK</code> together with the optional reference object, sends the object in front or behind this reference object.
 *
 * @cat Document
 * @subcat Page
 * @method arrange
 * @param {PageItem|Layer} pItemOrLayer The page item or layer to be moved to a new position.
 * @param {String} positionOrDirection The position or direction to move the page item or layer. Can be <code>b.FRONT</code>, <code>b.BACK</code>, <code>b.FORWARD</code> or <code>b.BACKWARD</code>.
 * @param {PageItem|Layer} [reference] A reference object to move the page item or layer behind or in front of.
 * @return {PageItem|Layer} The newly arranged page item or layer.
 */
pub.arrange = function(pItemOrLayer, positionOrDirection, reference) {
  checkNull(pItemOrLayer);

  if(pItemOrLayer.hasOwnProperty("parentPage")) {
    if(positionOrDirection === pub.BACKWARD) {
      pItemOrLayer.sendBackward();
    } else if (positionOrDirection === pub.FORWARD) {
      pItemOrLayer.bringForward();
    } else if (positionOrDirection === pub.BACK) {
      pItemOrLayer.sendToBack(reference);
    } else if (positionOrDirection === pub.FRONT) {
      pItemOrLayer.bringToFront(reference);
    } else {
      error("b.arrange(), not a valid position or direction. Please use b.FRONT, b.BACK, b.FORWARD or b.BACKWARD.");
    }
  } else if (pItemOrLayer instanceof Layer) {
    if(positionOrDirection === pub.BACKWARD) {
      if(pItemOrLayer.index === currentDoc().layers.length - 1) return;
      pItemOrLayer.move(LocationOptions.AFTER, currentDoc().layers[pItemOrLayer.index + 1]);
    } else if (positionOrDirection === pub.FORWARD) {
      if(pItemOrLayer.index === 0) return;
      pItemOrLayer.move(LocationOptions.BEFORE, currentDoc().layers[pItemOrLayer.index - 1]);
    } else if (positionOrDirection === pub.BACK) {
      if(!(reference instanceof Layer)) {
        pItemOrLayer.move(LocationOptions.AT_END);
      } else {
        pItemOrLayer.move(LocationOptions.AFTER, reference);
      }
    } else if (positionOrDirection === pub.FRONT) {
      if(!(reference instanceof Layer)) {
        pItemOrLayer.move(LocationOptions.AT_BEGINNING);
      } else {
        pItemOrLayer.move(LocationOptions.BEFORE, reference);
      }
    } else {
      error("b.arrange(), not a valid position or direction. Please use b.FRONT, b.BACK, b.FORWARD or b.BACKWARD.");
    }
  } else {
    error("b.arrange(), invalid first parameter. Use page item or layer.");
  }

  return pItemOrLayer;
};


/**
 *  Returns the Group instance and sets it if argument Group is given.
=======
 *  Groups items to a new group. Returns the resulting group instance. If a string is given as the only
 *  argument, the group by the given name will be returned.
>>>>>>> 2eb11755
 *
 *  @cat Document
 *  @subCat Page
 *  @method group
 *  @param {Array} pItems An array of page items (must contain at least two items) or name of group instance.
 *  @param {String} [name] The name of the group, only when creating a group from page items.
 *  @return {Group} The group instance.
 */
pub.group = function (pItems, name) {
  checkNull(pItems);
  var group;
  if(pItems instanceof Array) {
    if(pItems.length < 2) {
      error("b.group(), the array passed to b.group() must at least contain two page items.");
    }
    // creates a group from Page Items
    group = currentDoc().groups.add(pItems);
    if(typeof name !== "undefined") {
      group.name = name;
    }
  } else if(typeof pItems === "string") {
    // get the Group of the given name
    group = currentDoc().groups.item(pItems);
    if (!group.isValid) {
      error("b.group(), a group with the provided name doesn't exist.");
    }
  } else {
    error("b.group(), not a valid argument. Use an array of page items to group or a name of an existing group.");
  }

  return group;
};


/**
 *  Ungroups an existing group. Returns an array of the items that were within the group before
 *  b.ungroup() was called.
 *
 *  @cat Document
 *  @subCat Page
 *  @method group
 *  @param {Group|String} group The group instance or name of the group to ungroup.
 *  @return {Array} An array of the ungrouped page items.
 */
pub.ungroup = function(group) {
  checkNull(group);
  var ungroupedItems = null;
  if(group instanceof Group) {
    ungroupedItems = b.items(group);
    group.ungroup();
  } else if(typeof group === "string") {
    // get the Group of the given name
    group = currentDoc().groups.item(group);
    if (!group.isValid) {
      error("b.ungroup(), a group with the provided name doesn't exist.");
    }
    ungroupedItems = b.items(group);
    group.ungroup();
  } else {
    error("b.ungroup(), not a valid group. Please select a valid group.");
  }
  return ungroupedItems;
};


/**
 * Returns items tagged with the given label in the InDesign Script Label pane (Window -> Utilities -> Script Label).
 *
 * @cat Document
 * @subcat Multi-Getters
 * @method labels
 * @param  {String} label The label identifier.
 * @param  {Function} [cb] The callback function to call with each item in the search result. When this function returns false the loop stops. Passed arguments: item, loopCount.
 * @return {Array} Array of concrete PageItem instances, e.g. TextFrame or SplineItem.
 */
pub.labels = function(label, cb) {
  checkNull(label);
  var result = [];
  var doc = currentDoc();
  for (var i = 0, len = doc.pageItems.length; i < len; i++) {
    var pageItem = doc.pageItems[i];
    if (pageItem.label === label) {
      // push pageItem's 1st element to get the concrete PageItem instance, e.g. a TextFrame
      result.push(pageItem.getElements()[0]);
    }
  }
  if (arguments.length === 2 && cb instanceof Function) {
    return forEach(result, cb);
  }
  if(result.length === 0) {
    b.error("b.labels(), no item found with the given label '" + label + "'. Check for line breaks and whitespaces in the script label panel.");
  }
  return result;
};


/**
 * Returns the first item that is tagged with the given label in the InDesign Script Label pane (Window -> Utilities -> Script Label). Use this instead of b.labels, when you know you just have one thing with that label and don't want to deal with a single-element array.
 *
 * @cat Document
 * @subcat Multi-Getters
 * @method label
 * @param  {String} label The label identifier.
 * @return {PageItem} The first PageItem with the given label.
 */
pub.label = function(label) {
  checkNull(label);
  var doc = currentDoc();
  for (var i = 0, len = doc.pageItems.length; i < len; i++) {
    var pageItem = doc.pageItems[i];
    if (pageItem.label === label) {
      return pageItem;
    }
  }
  b.error("b.label(), no item found with the given label '" + label + "'. Check for line breaks and whitespaces in the script label panel.");
};


/**
 * Returns the first currently selected object. Use this if you know you only have one selected item and don't want to deal with an array.
 *
 * @cat Document
 * @subcat Multi-Getters
 * @method selection
 * @return {Object} The first selected object.
 */
pub.selection = function() {
  if(app.selection.length === 0) {
    error("b.selection(), selection is empty. Please select something.");
  }
  return app.selection[0];
};

/**
 * Returns the currently selected object(s)
 *
 * @cat Document
 * @subcat Multi-Getters
 * @method selections
 * @param  {Function} [cb] The callback function to call with each item in the selection. When this function returns false the loop stops. Passed arguments: item, loopCount.
 * @return {Array} Array of selected object(s).
 */
pub.selections = function(cb) {
  if(app.selection.length === 0) {
    error("b.selections(), selection is empty. Please select something.");
  }
  if (arguments.length === 1 && cb instanceof Function) {
    return forEach(app.selection, cb);
  }
  return app.selection;
};

/**
 * Returns the first item on the active page that is named by the given name in the Layers pane (Window -> Layer).
 *
 * @cat Document
 * @subcat Multi-Getters
 * @method nameOnPage
 * @return {Object} The first object on the active page with the given name.
 */
pub.nameOnPage = function(name) {
  checkNull(name);
  var result = null;
  var page = currentPage();
  for (var i = 0, len = page.allPageItems.length; i < len; i++) {
    var pageItem = page.allPageItems[i];
    if (pageItem.name === name) {
      result = pageItem.getElements()[0];
      break;
    }
  }
  if(result === null) {
    b.error("b.nameOnPage(), no item found with the name '" + name + "' on page " + pub.pageNumber());
  }
  return result;
};


/**
 * Sets the units of the document (like right clicking the rulers). The default units of basil.js are PT.
 *
 * @cat Document
 * @method units
 * @param  {String} [units] Supported units: PT, PX, CM, MM or IN.
 * @return {String} Current unit setting.
 */
var unitsCalledCounter = 0;
pub.units = function (units) {
  checkNull(units);
  if (arguments.length === 0) {
    return currUnits;
  }

  if (units === pub.CM ||
      units === pub.MM ||
      units === pub.PT ||
      units === pub.PX ||
      units === pub.IN) {
    var unitType = null;
    if (units === pub.CM) {
      unitType = MeasurementUnits.centimeters;
    } else if (units === pub.MM) {
      unitType = MeasurementUnits.millimeters;
    } else if (units === pub.PT) {
      unitType = MeasurementUnits.points;
    } else if (units === pub.PX) {
      unitType = MeasurementUnits.pixels;
    } else if (units === pub.IN) {
      unitType = MeasurementUnits.inches;
    }
    var doc = currentDoc();

      //* MeasurementUnits.agates
      //* MeasurementUnits.picas
      //* MeasurementUnits.points
      //* MeasurementUnits.inches
      //* MeasurementUnits.inchesDecimal
      //* MeasurementUnits.millimeters
      //* MeasurementUnits.centimeters
      //* MeasurementUnits.ciceros
    doc.viewPreferences.horizontalMeasurementUnits = unitType;
    doc.viewPreferences.verticalMeasurementUnits = unitType;

    currUnits = units;
    updatePublicPageSizeVars();
  } else {
    error("b.unit(), not supported unit");
  }
  if (unitsCalledCounter === 1) {
    warning("Please note that b.units() will reset the current transformation matrix.");
  }
  unitsCalledCounter++;
  return currUnits;
};


/**
 * Creates a vertical guide line at the current spread and current layer.
 *
 * @cat Document
 * @method guideX
 * @param  {Number} x Position of the new guide line.
 * @return {Guide} New guide line.
 */
pub.guideX = function (x) {
  checkNull(x);
  var guides = currentPage().guides;
  var guide = guides.add(currentLayer());
  guide.fitToPage = true;
  guide.orientation = HorizontalOrVertical.VERTICAL;
  guide.location = x;
  return guide;
};


/**
 * Creates a horizontal guide line at the current spread and current layer.
 *
 * @cat Document
 * @method guideY
 * @param  {Number} y Position of the new guide line.
 * @return {Guide} New guide line.
 */
pub.guideY = function (y) {
  checkNull(y);
  var guides = currentPage().guides;
  var guide = guides.add(currentLayer());
  guide.fitToPage = true;
  guide.orientation = HorizontalOrVertical.HORIZONTAL;
  guide.location = y;
  return guide;
};


/**
 * Sets the margins of a given page. If 1 value is given, all 4 sides are set equally. If 4 values are given, the current page will be adjusted. Adding a 5th value will set the margin of a given page. Calling the function without any values, will return the margins for the current page.
 *
 * @cat Document
 * @subcat Page
 * @method margins
 * @param {Number} [top] Top margin or all if only one.
 * @param {Number} [right] Right margin.
 * @param {Number} [bottom] Bottom margin.
 * @param {Number} [left] Left margin.
 * @param {Number} [pageNumber] Sets margins to selected page, currentPage() if left blank.
 * @return {Object} Current page margins with the properties: top, right, bottom, left.
 */
pub.margins = function(top, right, bottom, left, pageNumber) {
  if (arguments.length === 0) {
    return {top: pub.page(pageNumber).marginPreferences.top,
      right: pub.page(pageNumber).marginPreferences.right,
      bottom: pub.page(pageNumber).marginPreferences.bottom,
      left: pub.page(pageNumber).marginPreferences.left
    };
  } else if (arguments.length === 1) {
    right = bottom = left = top;
  }
  if(pageNumber !== undefined) {
    pub.page(pageNumber).marginPreferences.top = top;
    pub.page(pageNumber).marginPreferences.right = right;
    pub.page(pageNumber).marginPreferences.bottom = bottom;
    pub.page(pageNumber).marginPreferences.left = left;
  }else{
    currentPage().marginPreferences.top = top;
    currentPage().marginPreferences.right = right;
    currentPage().marginPreferences.bottom = bottom;
    currentPage().marginPreferences.left = left;
  }
};


/**
 * Sets the document bleeds. If one value is given, all 4 are set equally. If 4 values are given, the top/right/bottom/left document bleeds will be adjusted. Calling the function without any values, will return the document bleed settings.
 *
 * @cat Document
 * @subcat Page
 * @method bleeds
 * @param {Number} [top] Top bleed or all if only one.
 * @param {Number} [right] Right bleed.
 * @param {Number} [bottom] Bottom bleed.
 * @param {Number} [left] Left bleed.
 * @return {Object} Current document bleeds settings.
 */
pub.bleeds = function(top, right, bottom, left) {
  if (arguments.length === 0) {
    return {top: currentDoc().documentPreferences.documentBleedTopOffset,
      right: currentDoc().documentPreferences.documentBleedOutsideOrRightOffset,
      bottom: currentDoc().documentPreferences.documentBleedBottomOffset,
      left: currentDoc().documentPreferences.documentBleedInsideOrLeftOffset
    };
  } else if (arguments.length === 1) {
    right = bottom = left = top;
  }else{
    currentDoc().documentPreferences.documentBleedUniformSize = false;
  }
  currentDoc().documentPreferences.documentBleedTopOffset = top;
  currentDoc().documentPreferences.documentBleedOutsideOrRightOffset = right;
  currentDoc().documentPreferences.documentBleedBottomOffset = bottom;
  currentDoc().documentPreferences.documentBleedInsideOrLeftOffset = left;
};


/**
 * @description Inspects a given object or any other data item and prints the result to the console. This is useful for inspecting or debugging any kind of variable or data item. The optional settings object allows to control the function's output. The following parameters can be set in the settings object:
 * <code>showProps</code>: Show or hide properties. Default: <code>true</code>
 * <code>showValues</code>: Show or hide values. Default: <code>true</code>
 * <code>showMethods</code>: Show or hide methods. Default: <code>false</code>
 * <code>maxLevel</code>: Chooses how many levels of properties should be inspected recursively. Default: <code>1</code>
 * <code>propList</code>: Allows to pass an array of property names to show. If propList is not set all properties will be shown. Default: <code>[]</code> (no propList)
 * If no settings object is set, the default values will be used.
 *
 * @cat Output
 * @method inspect
 * @param  {Object} obj An object or any other data item to be inspected.
 * @param  {Object} [settings] A settings object to control the function's behavior.
 * @param  {Boolean} [settings.showProps] Show or hide properties. Default: <code>true</code>
 * @param  {Boolean} [settings.showValues] Show or hide values. Default: <code>true</code>
 * @param  {Boolean} [settings.showMethods] Show or hide methods. Default: <code>false</code>
 * @param  {Number} [settings.maxLevel] How many levels of properties should be inspected recursively. Default: <code>1</code>
 * @param  {Array} [settings.propList] Array of properties to show. Default: <code>[]</code> (no propList)
 *
 * @example <caption>Inspecting a string</caption>
 * b.inspect("foo");
 *
 * @example <caption>Inspecting the current page, its methods and an additional level of properties</caption>
 * b.inspect(b.page(), {showMethods: true, maxLevel: 2})
 *
 * @example <caption>Inspecting an ellipse, listing only the properties "geometricBounds" and "strokeWeight"</caption>
 * var myEllipse = b.ellipse(0, 0, 10, 10);
 * b.inspect(myEllipse, {maxLevel: 2, propList: ["geometricBounds, strokeWeight"]});
 */
pub.inspect = function (obj, settings, level, branchArray, branchEnd) {

  var output, indent;
  output = indent = "";

  if (!level) {
    level = 0;
    branchArray = [];

    if(!settings) {
      settings = {};
    }

    // set settings object to given values or defaults
    settings.showProps = settings.hasOwnProperty("showProps") ? settings.showProps : true;
    settings.showValues = settings.hasOwnProperty("showValues") ? settings.showValues : true;
    settings.showMethods = settings.hasOwnProperty("showMethods") ? settings.showMethods : false;
    settings.maxLevel = settings.hasOwnProperty("maxLevel") ? settings.maxLevel : 1;
    settings.propList = settings.hasOwnProperty("propList") ? settings.propList : [];

    if(obj === null || obj === undefined) {
      println(obj + "");
      return;
    }

    if(obj.constructor.name === "Array") {
      if(obj.length > 0 && obj.reflect.properties.length < 3) {
        // fixing InDesign's buggy implementation of certain arrays
        // see: https://forums.adobe.com/message/9408120#9408120
        obj = Array.prototype.slice.call(obj, 0);
      }
      output += "[" + obj.join(", ") + "] (Array)";
    } else if (obj.constructor.name === "String") {
      output += "\"" + obj + "\" (String)";
    } else {
      output += obj + " (" + obj.constructor.name + ")";
    }
  } else {
    // setting up tree structure indent
    if(branchArray.length < level) {
      branchArray.push(branchEnd);
    } else if (branchArray.length > level) {
      branchArray.pop();
    }
    if(branchEnd) {
      if(!(level === 1 && settings.showMethods)) {
        branchArray[branchArray.length - 1] = true;
      }
    }
    for (var i = 0; i < level; i++) {
      if(branchArray[i]) {
        indent += "    ";
      } else {
        indent += "|   ";
      }
    }
  }

  if(settings.showProps) {
    var propArray, value, usePropList;

    if(level === 0 && settings.propList.length > 0 && settings.propList.constructor.name === "Array") {
      usePropList = true;
      propArray = settings.propList.reverse();
    } else if (obj.constructor.name === "Array") {
      // correct sorting for Array number properties (0, 1, 2 etc.)
      propArray = obj.reflect.properties.sort(function(a, b) {return a - b}).reverse();
    } else {
      propArray = obj.reflect.properties.sort().reverse();
    }

    if(propArray.length > 1 || usePropList) {
      output += "\n" + indent + "|";

      for (var i = propArray.length - 1; i >= 0; i--) {
        if(propArray[i] == "__proto__" || propArray[i] == "__count__" || propArray[i] == "__class__"|| propArray[i] == "reflect") {
          if(!i) {
            output += "\n" + indent;
          }
          continue;
        }

        if(settings.showValues) {

          try {
            var propValue = obj[propArray[i]];
            if (usePropList && !obj.hasOwnProperty(propArray[i]) && propArray[i] != "length") {
              // in case a non-existing prop is passed via propList
              // "length" needs special handling as it is not correctly recognized as a property
              value = ": The inspected item has no such property.";
            } else if (propValue === null || propValue === undefined) {
              value = ": " + propValue;
            } else if (propValue.constructor.name === "Array") {
              if(propValue.length > 0 && propValue.reflect.properties.length < 3) {
                propValue = Array.prototype.slice.call(propValue, 0);
              }
              value = ": Array (" + propValue.length + ")";
              if(propValue.length && level < settings.maxLevel - 1) {
                // recursive inspecting of Array properties
                value += pub.inspect(propValue, settings, level + 1, branchArray, !i);
              }
            } else if (typeof propValue === "object" && propValue.constructor.name !== "Enumerator"  && propValue.constructor.name !== "Date") {
              value = ": " + propValue;
              if(level < settings.maxLevel - 1) {
                // recursive inspecting of Object properties
                value += pub.inspect(propValue, settings, level + 1, branchArray, !i);
              }
            } else {
              value = ": " + propValue.toString();
            }
          } catch (e) {
            if(e.number === 30615) {
              value = ": The property is not applicable in the current state.";
            } else if (e.number === 55) {
              value = ": Object does not support the property '" + propArray[i] + "'.";
            } else {
              // other InDesign specific error messages
              value = ": " + e.message;
            }
          }

        } else {
          value = "";
        }

        output += "\n" + indent + "|-- " + propArray[i] + value;


        if(!i && !branchEnd && level !== 0) {
          // separation space when a sub-branch ends
          output += "\n" + indent;
        }
      } // end for-loop
    } // end if(propArray.length > 1 || usePropList)
  } // end if(settings.showProps)

  if(level === 0 && settings.showMethods) {

    var methodArray = settings.showMethods ? obj.reflect.methods.sort().reverse() : [];

    if(methodArray.length) {
      output += "\n|" +
                "\n|   METHODS";
    }

    for (var i = methodArray.length - 1; i >= 0; i--) {
      if(methodArray[i].name.charAt(0) === "=") {continue;}
      output += "\n|-- " + methodArray[i] + "()";
    }
  }

  if(level > 0) {
    // return for recursive calls
    return output;
  }
  // print for top level call
  println(output);

};


// ----------------------------------------
// Date

/**
 * The year() function returns the current year as an integer (2012, 2013 etc).
 *
 * @cat Environment
 * @subcat Date
 * @method year
 * @return {Number} The current year.
 */
pub.year = function() {
  return (new Date()).getFullYear();
};


/**
 * The month() function returns the current month as a value from 1 - 12.
 *
 * @cat Environment
 * @subcat Date
 * @method month
 * @return {Number} The current month number.
 */
pub.month = function() {
  return (new Date()).getMonth() + 1;
};


/**
 * The day() function returns the current day as a value from 1 - 31.
 *
 * @cat Environment
 * @subcat Date
 * @method day
 * @return {Number} The current day number.
 */
pub.day = function() {
  return (new Date()).getDate();
};


/**
 * The weekday() function returns the current weekday as a string from Sunday, Monday, Tuesday...
 *
 * @cat Environment
 * @subcat Date
 * @method weekday
 * @return {String} The current weekday name.
 */
pub.weekday = function() {
  var weekdays = new Array("Sunday", "Monday", "Tuesday", "Wednesday", "Thursday", "Friday", "Saturday");
  return weekdays[(new Date()).getDay()];
};


/**
 * The hour() function returns the current hour as a value from 0 - 23.
 *
 * @cat Environment
 * @subcat Date
 * @method hour
 * @return {Number} The current hour.
 */
pub.hour = function() {
  return (new Date()).getHours();
};


/**
 * The minute() function returns the current minute as a value from 0 - 59.
 *
 * @cat Environment
 * @subcat Date
 * @method minute
 * @return {Number} The current minute.
 */
pub.minute = function() {
  return (new Date()).getMinutes();
};


/**
 * The second() function returns the current second as a value from 0 - 59.
 *
 * @cat Environment
 * @subcat Date
 * @method second
 * @return {Number} The current second.
 */
pub.second = function() {
  return (new Date()).getSeconds();
};


/**
 * Returns the number of milliseconds (thousandths of a second) since starting an applet.
 *
 * @cat Environment
 * @subcat Date
 * @method millis
 * @return {Number} The current milli.
 */
pub.millis = function() {
  return Date.now() - startTime;
};


/**
 * The millisecond() function differs from millis(), in that it returns the exact millisecond (thousandths of a second) of the current time.
 *
 * @cat Environment
 * @subcat Date
 * @method millisecond
 * @return {Number} The current millisecond.
 */
pub.millisecond = function() {
  return (new Date()).getMilliseconds();
};


/**
 * The timestamp() function returns the current date formatted as YYYYMMDD_HHMMSS for useful unique filenaming.
 *
 * @cat Environment
 * @subcat Date
 * @method timestamp
 * @return {String} The current time in YYYYMMDD_HHMMSS.
 */
pub.timestamp = function() {
  var dt = new Date();
  var dtf = dt.getFullYear();
  dtf += pub.nf(dt.getMonth() + 1, 2);
  dtf += pub.nf(dt.getDate(), 2);
  dtf += "_";
  dtf += pub.nf(dt.getHours(), 2);
  dtf += pub.nf(dt.getMinutes(), 2);
  dtf += pub.nf(dt.getSeconds(), 2);
  return dtf;
};<|MERGE_RESOLUTION|>--- conflicted
+++ resolved
@@ -472,7 +472,6 @@
 
 
 /**
-<<<<<<< HEAD
  * Arranges a page item or a layer before or behind other page items or layers. If using the constants <code>b.FORWARD</code> or <code>b.BACKWARD</code> the object is sent forward or back one step. The constants <code>b.FRONT</code> or <code>b.BACK</code> send the object to the very front or very back. Using <code>b.FRONT</code> or <code>b.BACK</code> together with the optional reference object, sends the object in front or behind this reference object.
  *
  * @cat Document
@@ -530,10 +529,8 @@
 
 /**
  *  Returns the Group instance and sets it if argument Group is given.
-=======
  *  Groups items to a new group. Returns the resulting group instance. If a string is given as the only
  *  argument, the group by the given name will be returned.
->>>>>>> 2eb11755
  *
  *  @cat Document
  *  @subCat Page
